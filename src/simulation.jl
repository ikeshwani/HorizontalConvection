# # Hilly horizontal convection
#
# In "horizontal convection", a non-uniform buoyancy is imposed on top of an initially resting fluid.
# This script is modified from the horizontal convection example in the Oceananigans documentation.
# We modify the structure of the surface boundary condition, the model parameters, and the bottom topography.
#
# ## Horizontal convection
#
# We consider two-dimensional horizontal convection of an incompressible flow ``\boldsymbol{u} = (u, w)``
# on the ``(x, z)``-plane (``-L_x/2 \le x \le L_x/2`` and ``-H \le z \le 0``). The flow evolves
# under the effect of gravity. The only forcing on the fluid comes from a prescribed, non-uniform
# buoyancy at the top-surface of the domain.

using Oceananigans
using Printf
using Oceananigans.AbstractOperations: KernelFunctionOperation
using Oceananigans.Grids: Center
using Oceananigans.BuoyancyModels: Zᶜᶜᶜ

@inline function PotentialEnergy(model)
    
    b = model.tracers.b
    grid = model.grid
    return KernelFunctionOperation{Center, Center, Center}(bz_ccc, grid, b)
end

@inline bz_ccc(i, j, k, grid, b) = - b[i, j, k] * Zᶜᶜᶜ(i, j, k, grid)

function HorizontalConvectionSimulation(; Ra=1e11, h₀_frac=0.6, Nx=256, Ny=1, Nz=32, output_writer=true, advection=true, architecture=CPU())
    
    ## Constant parameters and functions
    H = 1.0            # vertical domain extent
    Lx = 8H            # horizontal domain extent
<<<<<<< HEAD
<<<<<<< HEAD
    #Ly = H/4          # don't need to specify Ly since y dimension is flat
    #Nx, Ny, Nz = 2048, 64, 256 # meridional, zonal, vertical resolution
=======
    #Ly = H/4          # no y dependence y FLAT
    #Nx, Nz = 256, 32 # meridional, zonal, vertical resolution
>>>>>>> origin/upgrade-Oceananigans
=======

    Ny == 1 ? Ly = 0.0 : Ly = H/4 # meridional domain extent
>>>>>>> 9f1a2524
    
    Pr = 1.0     # Prandtl number
    
    h₀ = h₀_frac*H
    hill_length = Lx/32
    hill_1(x) = (2/3)h₀ * exp(-(x-0.0Lx/2)^2 / 2hill_length^2)
    hill_2(x) =      h₀ * exp(-(x-0.5Lx/2)^2 / 2hill_length^2)
<<<<<<< HEAD
    #channel(y) = (1 - (1/3)*exp(-(y^2) / 2channel_width^2))
<<<<<<< HEAD
    seafloor(x) = - H + (hill_1(x) + hill_2(x)) #* channel(y)
=======
    seafloor(x, y) = - H + (hill_1(x) + hill_2(x)) #* channel(y)
>>>>>>> origin/upgrade-Oceananigans
    
    ## To write a code that loops for two different advection schemes- no advection, and turbulence
    # We write the following for loop - the model will run for both schemes and will print the data 
    # in two different output files
=======

    if Ny != 1
        channel_width = Ly/8
        channel(y) = (1 - (1/3)*exp(-(y^2) / 2channel_width^2))
        seafloor(x, y) = - H + (hill_1(x) + hill_2(x)) * channel(y)
    elseif Ny == 1
        channel_width = 0.0
        seafloor_flaty(x) = - H + (hill_1(x) + hill_2(x))
>>>>>>> 9f1a2524
    
    end

    # Define the two different advection schemes, corresponding to turbulent and non-advective physics
    if advection
        advection_scheme = WENO()
        cfl = 0.5
        runtype = "turbulent"
    else
        advection_scheme = nothing
        cfl = Inf
        runtype = "diffusive"
    end
    filename_prefix = string(runtype, "_h", h₀_frac, "_Ra", Ra)

    # ### The grid

<<<<<<< HEAD
    underlying_grid = RectilinearGrid(
            architecture,
<<<<<<< HEAD
            size = (Nx, Nz), # size doesn't depend on Ny for 
            x = (-Lx/2, Lx/2),
            #y = (-Ly/2, Ly/2), for y = Flat y domain doesn't need to be defined
            z = (-H, 0),
            halo = (4,4), 
=======
=======
    if Ny == 1
        underlying_grid_yflat = RectilinearGrid(
            architecture, 
>>>>>>> 9f1a2524
            size = (Nx, Nz),
            x = (-Lx/2, Lx/2), 
            z = (-H, 0), 
            halo = (4, 4), 
            topology = (Bounded, Flat, Bounded))
        
        grid = ImmersedBoundaryGrid(underlying_grid_yflat, GridFittedBottom(seafloor_flaty))

    elseif Ny != 1
        underlying_grid_yperiodic = RectilinearGrid(
            architecture,
            size = (Nx, Ny, Nz),
            x = (-Lx/2, Lx/2),
            y = (-Ly/2, Ly/2),
            z = (-H, 0),
<<<<<<< HEAD
            halo = (4,4),
>>>>>>> origin/upgrade-Oceananigans
            topology = (Bounded, Flat, Bounded))
    
    grid = ImmersedBoundaryGrid(underlying_grid, GridFittedBottom(seafloor))
=======
            halo = (4,4,4),
            topology = (Bounded, Periodic, Bounded))
        
        grid = ImmersedBoundaryGrid(underlying_grid_yperiodic, GridFittedBottom(seafloor))
    end

>>>>>>> 9f1a2524

    
    # ### Boundary conditions
    #
    # At the surface, the imposed buoyancy is
    # ```math
    # b(x, z = 0, t) = b_* \sin (\pi x / L_x) \, ,
    # ```
    # while zero-flux boundary conditions are imposed on all other boundaries. We use free-slip 
    # boundary conditions on ``u`` and ``w`` everywhere.
    
    b★ = 1.0
<<<<<<< HEAD
    @inline bˢ(x, t, p) = p.b★ * sin(π * x / p.Lx)
    
    b_bcs = FieldBoundaryConditions(top = ValueBoundaryCondition(bˢ, parameters=(; b★, Lx)))
=======
    if Ny == 1
        @inline bˢ_flat(x, t, p) = p.b★ * sin(π * x / p.Lx)
        b_bcs = FieldBoundaryConditions(top = ValueBoundaryCondition(bˢ_flat, parameters=(; b★, Lx)))
    elseif Ny != 1
        @inline bˢ(x, y, t, p) = p.b★ * sin(π * x / p.Lx)
        b_bcs = FieldBoundaryConditions(top = ValueBoundaryCondition(bˢ, parameters=(; b★, Lx)))
    end    
>>>>>>> 9f1a2524
    
    # ### Non-dimensional control parameters and Turbulence closure
    #
    # The problem is characterized by three non-dimensional parameters. The first is the domain's
    # aspect ratio, ``H / L_x`` and the other two are the Rayleigh (``Ra``) and Prandtl (``Pr``)
    # numbers:
    #
    # ```math
    # Ra = \frac{b_* H^3}{\nu \kappa} \, , \quad \text{and}\, \quad Pr = \frac{\nu}{\kappa} \, .
    # ```
    #
    # The Prandtl number expresses the ratio of momentum over heat diffusion; the Rayleigh number
    # is a measure of the relative importance of gravity over viscosity in the momentum equation.
    #
    # For a domain with a given extent, the nondimensional values of ``Ra`` and ``Pr`` uniquely
    # determine the viscosity and diffusivity, i.e.,
    # 
    # ```math
    # \nu = \sqrt{\frac{Pr b_* H^3}{Ra}} \quad \text{and} \quad \kappa = \sqrt{\frac{b_* H^3}{Pr Ra}} \, .
    # ```
    #
    # We use isotropic viscosity and diffusivities, `ν` and `κ` whose values are obtain from the
    # prescribed ``Ra`` and ``Pr`` numbers.
    
    ν = sqrt(Pr * b★ * H^3 / Ra)  # Laplacian viscosity
    κ = ν * Pr                     # Laplacian diffusivity
    
    # ## Model instantiation
    #
    # We instantiate the model with the fifth-order WENO advection scheme, a 3rd order
    # Runge-Kutta time-stepping scheme, and a `BuoyancyTracer`.
    
    model = NonhydrostaticModel(; grid,
                                advection = advection_scheme,
                                timestepper = :RungeKutta3,
                                tracers = :b,
                                buoyancy = BuoyancyTracer(),
                                closure = ScalarDiffusivity(; ν, κ),
                                boundary_conditions = (; b=b_bcs))
    
    # ## Simulation set-up
    #
    # We set up a simulation that runs up to ``t = t_f`` with a `JLD2OutputWriter` that saves the flow
    # speed, ``\sqrt{u^2 + w^2}``, the buoyancy, ``b``, and the vorticity, ``\partial_z u - \partial_x w``.

    tf = 100.0
    min_Δz = minimum_zspacing(model.grid)
    diffusive_time_scale = min_Δz^2 / κ
    advective_time_scale = sqrt(min_Δz/b★)
    Δt = 0.1 * minimum([diffusive_time_scale, advective_time_scale])
    simulation = Simulation(model, Δt=Δt, stop_time=tf)
    
    # ### The `TimeStepWizard`
    #
    # The `TimeStepWizard` manages the time-step adaptively, keeping the Courant-Freidrichs-Lewy 
    # (CFL) number close to `0.5` while ensuring the time-step does not increase beyond the 
    # maximum allowable value for numerical stability.
    
    wizard = TimeStepWizard(cfl=cfl, diffusive_cfl=0.2)
    
    simulation.callbacks[:wizard] = Callback(wizard, IterationInterval(50))
    
    # ### A progress messenger
    #
    # We write a function that prints out a helpful progress message while the simulation runs.
    
    progress(sim) = @printf("i: % 6d, sim time: % 1.3f, wall time: % 10s, Δt: % 1.4f, advective CFL: %.2e, diffusive CFL: %.2e\n",
                            iteration(sim), time(sim), prettytime(sim.run_wall_time),
                            sim.Δt, AdvectiveCFL(sim.Δt)(sim.model), DiffusiveCFL(sim.Δt)(sim.model))
    
    simulation.callbacks[:progress] = Callback(progress, IterationInterval(10))
    
    
    # ### Output
    #
    # We use computed `Field`s to diagnose and output the total flow speed, the vorticity, ``\zeta``,
    # and the buoyancy dissipation, ``\chi``. Note that computed `Field`s take "AbstractOperations" on `Field`s as
    # input:
    
    u, v, w = model.velocities # unpack velocity `Field`s
    b = model.tracers.b        # unpack buoyancy `Field`

    # Define online diagnostics
    χ = @at (Center, Center, Center) κ * (∂x(b)^2 + ∂z(b)^2)
    
    ke = @at (Center, Center, Center) 1/2 * (u^2 + v^2 + w^2)
    pe = PotentialEnergy(model)

    b_avg_y = Field(Average(b, dims=(2)))

    # Seed initial buoyancy field with infinitesimal noise,
    # required to break x-symmetry in otherwise x-symmetric configurations!
<<<<<<< HEAD
    noise(x, z) = 1.e-6*(randn()-0.5) #Y-flat no y dependency
=======
    noise(x, y, z) = 1.e-6*(randn()-0.5)
    noise(x, z) =  noise(x, 0, z)

>>>>>>> 9f1a2524
    set!(simulation.model, b=noise);

    # We create a `JLD2OutputWriter` that saves the speed, vorticity, buoyancy dissipation,
    # kineatic energy density, and potential energy density. Because we may want to post-process
    # to post-process prognostic fields in ways that satisfy the boundary conditions,
    # we use the `with_halos = true`.
    #
    # We then add the `JLD2OutputWriter` to the `simulation`.

    if Ny == 1
        indices = (:,1,:)
    elseif Ny != 1
        indices = (:,Ny÷2, :)
    end

    if output_writer

    	global_attributes = Dict(
    		"h0" => h₀_frac,
    		"Ra" => Ra,
    	)
        simulation.output_writers

        simulation.output_writers[:checkpointer] = Checkpointer(
        						model,
        						schedule = TimeInterval(200),
        						dir = "../output",
        						prefix = string(filename_prefix, "_checkpoint"),
        						cleanup = true)


        filename = string("../output/", filename_prefix, "_buoyancy.nc")
        simulation.output_writers[:buoyancy] = NetCDFOutputWriter(model, (; b, chi=χ),
                                                              schedule = TimeInterval(10),
                                                              filename = filename,
                                                              with_halos = true,
                                                              global_attributes = global_attributes,
                                                              overwrite_existing = true)

        filename = string("../output/", filename_prefix, "_velocities.nc")
        simulation.output_writers[:velocities] = NetCDFOutputWriter(model, (; u, v, w),
                                                              schedule = TimeInterval(100),
                                                              filename = filename,
                                                              with_halos = true,
                                                              global_attributes = global_attributes,
                                                              overwrite_existing = true)

<<<<<<< HEAD
<<<<<<< HEAD
        filename = string("../output/", filename_prefix, "_section_snapshots.nc")
        simulation.output_writers[:section_snapshots] = NetCDFOutputWriter(model, (; b, ke, pe),
                                                              schedule = TimeInterval(1),
                                						      indices = (:,1,:),
                                                              filename = filename,
                                                              with_halos = true,
                                                              global_attributes = global_attributes,
                                                              overwrite_existing = true)
=======
        #filename = string("../output/", filename_prefix, "_section_snapshots.nc")
        #simulation.output_writers[:section_snapshots] = NetCDFOutputWriter(model, (; b, ke, pe),
                                                              #schedule = TimeInterval(1),
                                						      #indices = (:,:),
                                                              #filename = filename,
                                                             # with_halos = true,
                                                             # global_attributes = global_attributes,
                                                             # overwrite_existing = true)
>>>>>>> origin/upgrade-Oceananigans

        filename = string("../output/", filename_prefix, "_zonal_time_means.nc")
        simulation.output_writers[:zonal_time_means] = NetCDFOutputWriter(model, (; b=b_avg_x),
                                                              schedule = AveragedTimeInterval(1, window=1),
=======
        filename = string("../output/", filename_prefix, "_section_snapshots.nc")
        simulation.output_writers[:section_snapshots] = NetCDFOutputWriter(model, (; b, ke, pe),
                                                              schedule = TimeInterval(1),
                                						      indices = indices,
>>>>>>> 9f1a2524
                                                              filename = filename,
                                                              with_halos = true,
                                                              global_attributes = global_attributes,
                                                              overwrite_existing = true)

        filename = string("../output/", filename_prefix, "_zonal_time_means.nc")
        simulation.output_writers[:zonal_time_means] = NetCDFOutputWriter(model, (; b=b_avg_y),
                                                            schedule = AveragedTimeInterval(1, window=1),
                                                            filename = filename,
                                                            with_halos = true,
                                                            global_attributes = global_attributes,
                                                            overwrite_existing = true)
        
    end

    return simulation
    
end<|MERGE_RESOLUTION|>--- conflicted
+++ resolved
@@ -31,18 +31,8 @@
     ## Constant parameters and functions
     H = 1.0            # vertical domain extent
     Lx = 8H            # horizontal domain extent
-<<<<<<< HEAD
-<<<<<<< HEAD
-    #Ly = H/4          # don't need to specify Ly since y dimension is flat
-    #Nx, Ny, Nz = 2048, 64, 256 # meridional, zonal, vertical resolution
-=======
-    #Ly = H/4          # no y dependence y FLAT
-    #Nx, Nz = 256, 32 # meridional, zonal, vertical resolution
->>>>>>> origin/upgrade-Oceananigans
-=======
 
     Ny == 1 ? Ly = 0.0 : Ly = H/4 # meridional domain extent
->>>>>>> 9f1a2524
     
     Pr = 1.0     # Prandtl number
     
@@ -50,18 +40,6 @@
     hill_length = Lx/32
     hill_1(x) = (2/3)h₀ * exp(-(x-0.0Lx/2)^2 / 2hill_length^2)
     hill_2(x) =      h₀ * exp(-(x-0.5Lx/2)^2 / 2hill_length^2)
-<<<<<<< HEAD
-    #channel(y) = (1 - (1/3)*exp(-(y^2) / 2channel_width^2))
-<<<<<<< HEAD
-    seafloor(x) = - H + (hill_1(x) + hill_2(x)) #* channel(y)
-=======
-    seafloor(x, y) = - H + (hill_1(x) + hill_2(x)) #* channel(y)
->>>>>>> origin/upgrade-Oceananigans
-    
-    ## To write a code that loops for two different advection schemes- no advection, and turbulence
-    # We write the following for loop - the model will run for both schemes and will print the data 
-    # in two different output files
-=======
 
     if Ny != 1
         channel_width = Ly/8
@@ -70,7 +48,6 @@
     elseif Ny == 1
         channel_width = 0.0
         seafloor_flaty(x) = - H + (hill_1(x) + hill_2(x))
->>>>>>> 9f1a2524
     
     end
 
@@ -88,21 +65,9 @@
 
     # ### The grid
 
-<<<<<<< HEAD
-    underlying_grid = RectilinearGrid(
-            architecture,
-<<<<<<< HEAD
-            size = (Nx, Nz), # size doesn't depend on Ny for 
-            x = (-Lx/2, Lx/2),
-            #y = (-Ly/2, Ly/2), for y = Flat y domain doesn't need to be defined
-            z = (-H, 0),
-            halo = (4,4), 
-=======
-=======
     if Ny == 1
         underlying_grid_yflat = RectilinearGrid(
             architecture, 
->>>>>>> 9f1a2524
             size = (Nx, Nz),
             x = (-Lx/2, Lx/2), 
             z = (-H, 0), 
@@ -118,20 +83,12 @@
             x = (-Lx/2, Lx/2),
             y = (-Ly/2, Ly/2),
             z = (-H, 0),
-<<<<<<< HEAD
-            halo = (4,4),
->>>>>>> origin/upgrade-Oceananigans
-            topology = (Bounded, Flat, Bounded))
-    
-    grid = ImmersedBoundaryGrid(underlying_grid, GridFittedBottom(seafloor))
-=======
             halo = (4,4,4),
             topology = (Bounded, Periodic, Bounded))
         
         grid = ImmersedBoundaryGrid(underlying_grid_yperiodic, GridFittedBottom(seafloor))
     end
 
->>>>>>> 9f1a2524
 
     
     # ### Boundary conditions
@@ -144,11 +101,6 @@
     # boundary conditions on ``u`` and ``w`` everywhere.
     
     b★ = 1.0
-<<<<<<< HEAD
-    @inline bˢ(x, t, p) = p.b★ * sin(π * x / p.Lx)
-    
-    b_bcs = FieldBoundaryConditions(top = ValueBoundaryCondition(bˢ, parameters=(; b★, Lx)))
-=======
     if Ny == 1
         @inline bˢ_flat(x, t, p) = p.b★ * sin(π * x / p.Lx)
         b_bcs = FieldBoundaryConditions(top = ValueBoundaryCondition(bˢ_flat, parameters=(; b★, Lx)))
@@ -156,7 +108,6 @@
         @inline bˢ(x, y, t, p) = p.b★ * sin(π * x / p.Lx)
         b_bcs = FieldBoundaryConditions(top = ValueBoundaryCondition(bˢ, parameters=(; b★, Lx)))
     end    
->>>>>>> 9f1a2524
     
     # ### Non-dimensional control parameters and Turbulence closure
     #
@@ -249,13 +200,9 @@
 
     # Seed initial buoyancy field with infinitesimal noise,
     # required to break x-symmetry in otherwise x-symmetric configurations!
-<<<<<<< HEAD
-    noise(x, z) = 1.e-6*(randn()-0.5) #Y-flat no y dependency
-=======
     noise(x, y, z) = 1.e-6*(randn()-0.5)
     noise(x, z) =  noise(x, 0, z)
 
->>>>>>> 9f1a2524
     set!(simulation.model, b=noise);
 
     # We create a `JLD2OutputWriter` that saves the speed, vorticity, buoyancy dissipation,
@@ -303,36 +250,10 @@
                                                               global_attributes = global_attributes,
                                                               overwrite_existing = true)
 
-<<<<<<< HEAD
-<<<<<<< HEAD
-        filename = string("../output/", filename_prefix, "_section_snapshots.nc")
-        simulation.output_writers[:section_snapshots] = NetCDFOutputWriter(model, (; b, ke, pe),
-                                                              schedule = TimeInterval(1),
-                                						      indices = (:,1,:),
-                                                              filename = filename,
-                                                              with_halos = true,
-                                                              global_attributes = global_attributes,
-                                                              overwrite_existing = true)
-=======
-        #filename = string("../output/", filename_prefix, "_section_snapshots.nc")
-        #simulation.output_writers[:section_snapshots] = NetCDFOutputWriter(model, (; b, ke, pe),
-                                                              #schedule = TimeInterval(1),
-                                						      #indices = (:,:),
-                                                              #filename = filename,
-                                                             # with_halos = true,
-                                                             # global_attributes = global_attributes,
-                                                             # overwrite_existing = true)
->>>>>>> origin/upgrade-Oceananigans
-
-        filename = string("../output/", filename_prefix, "_zonal_time_means.nc")
-        simulation.output_writers[:zonal_time_means] = NetCDFOutputWriter(model, (; b=b_avg_x),
-                                                              schedule = AveragedTimeInterval(1, window=1),
-=======
         filename = string("../output/", filename_prefix, "_section_snapshots.nc")
         simulation.output_writers[:section_snapshots] = NetCDFOutputWriter(model, (; b, ke, pe),
                                                               schedule = TimeInterval(1),
                                 						      indices = indices,
->>>>>>> 9f1a2524
                                                               filename = filename,
                                                               with_halos = true,
                                                               global_attributes = global_attributes,
